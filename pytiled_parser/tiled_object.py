--- conflicted
+++ resolved
@@ -168,12 +168,9 @@
     type: str
     properties: Properties
     template: Template
-<<<<<<< HEAD
     ellipse: bool
     point: bool
-=======
     polygon: List[Dict]
->>>>>>> 16bee519
 
 
 RawTiledObjects = List[RawTiledObject]
