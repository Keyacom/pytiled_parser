# pylint: disable=too-few-public-methods

from typing import Callable, Dict, List, Mapping, Optional, Union

import attr
from typing_extensions import TypedDict

<<<<<<< HEAD
from .properties import Properties, RawProperties
=======
from .common_types import Color, OrderedPair, Size
from .properties import Properties
>>>>>>> 441ac2e1
from .template import Template


@attr.s(auto_attribs=True, kw_only=True)
class TiledObject:
    """TiledObject object.

    See:
        https://doc.mapeditor.org/en/stable/reference/tmx-map-format/#object

    Attributes:
        id_: Unique ID of the tiled object. Each tiled object that is placed on a map
            gets a unique id. Even if an tiled object was deleted, no tiled object gets
            the same ID.
        gid: Global tiled object ID.
        coordinates: The location of the tiled object in pixels.
        size: The width of the tiled object in pixels (default: (0, 0)).
        rotation: The rotation of the tiled object in degrees clockwise (default: 0).
        opacity: The opacity of the tiled object. (default: 1)
        name: The name of the tiled object.
        type: The type of the tiled object.
        properties: The properties of the TiledObject.
        template: A reference to a Template tiled object FIXME
    """

    id: int

    coordinates: OrderedPair
    size: Size = Size(0, 0)
    rotation: float = 0
    opacity: float = 1
    visible: bool

    name: Optional[str] = None
    type: Optional[str] = None

    properties: Optional[Properties] = None
    template: Optional[Template] = None


@attr.s()
class Ellipse(TiledObject):
    """Elipse shape defined by a point, width, height, and rotation.

    See: https://doc.mapeditor.org/en/stable/reference/tmx-map-format/#ellipse
    """


@attr.s()
class Point(TiledObject):
    """Point defined by a coordinate (x,y).

    See: https://doc.mapeditor.org/en/stable/reference/tmx-map-format/#point
    """


@attr.s(auto_attribs=True, kw_only=True)
class Polygon(TiledObject):
    """Polygon shape defined by a set of connections between points.

    See: https://doc.mapeditor.org/en/stable/reference/tmx-map-format/#polygon

    Attributes:
        points: FIXME
    """

    points: List[OrderedPair]


@attr.s(auto_attribs=True, kw_only=True)
class Polyline(TiledObject):
    """Polyline defined by a set of connections between points.

    See:
        https://doc.mapeditor.org/en/stable/reference/tmx-map-format/#polyline

    Attributes:
        points: List of coordinates relative to the location of the object.
    """

    points: List[OrderedPair]


@attr.s()
class Rectangle(TiledObject):
    """Rectangle shape defined by a point, width, and height.

    See: https://doc.mapeditor.org/en/stable/manual/objects/#insert-rectangle
        (objects in tiled are rectangles by default, so there is no specific
        documentation on the tmx-map-format page for it.)
    """


@attr.s(auto_attribs=True, kw_only=True)
class Text(TiledObject):
    """Text object with associated settings.

    See: https://doc.mapeditor.org/en/stable/reference/tmx-map-format/#text
        and https://doc.mapeditor.org/en/stable/manual/objects/#insert-text

    Attributes:
        font_family: The font family used (default: "sans-serif")
        font_size: The size of the font in pixels. (default: 16)
        wrap: Whether word wrapping is enabled. (default: False)
        color: Color of the text. (default: #000000)
        bold: Whether the font is bold. (default: False)
        italic: Whether the font is italic. (default: False)
        underline: Whether the text is underlined. (default: False)
        strike_out: Whether the text is striked-out. (default: False)
        kerning: Whether kerning should be used while rendering the text. (default:
            False)
        horizontal_align: Horizontal alignment of the text (default: "left")
        vertical_align: Vertical alignment of the text (defalt: "top")
    """

    text: str
    font_family: str = "sans-serif"
    font_size: int = 16
    wrap: bool = False
    color: Color = "#000000"
    bold: bool = False
    italic: bool = False
    underline: bool = False
    strike_out: bool = False
    kerning: bool = True
    horizontal_align: str = "left"
    vertical_align: str = "top"


@attr.s(auto_attribs=True, kw_only=True)
class Tile(TiledObject):
    """Tile object

    See: https://doc.mapeditor.org/en/stable/manual/objects/#insert-tile

    Attributes:
        gid: Reference to a global tile id.
    """

    gid: int


RawProperties = Dict[str, Union[str, float, bool]]


class RawTiledObject(TypedDict):
    """ The keys and their types that appear in a Tiled JSON Object."""

    id: int
    gid: int
    x: float
    y: float
    width: float
    height: float
    rotation: float
    opacity: float
    visible: bool
    name: str
    type: str
    properties: RawProperties
    template: Template
    ellipse: bool
    point: bool
    polygon: List[Dict[str, float]]
    polyline: List[Dict[str, float]]
    text: Dict[str, Union[float, str]]


RawTiledObjects = List[RawTiledObject]


def _get_common_attributes(raw_tiled_object: RawTiledObject) -> TiledObject:
    """ Create a TiledObject containing all the attributes common to all tiled objects

    Args:
        raw_tiled_object: Raw Tiled object get common attributes from

    Returns:
        TiledObject: The attributes in common of all Tiled Objects
    """

    # required attributes
    id_ = raw_tiled_object["id"]
    coordinates = OrderedPair(x=raw_tiled_object["x"], y=raw_tiled_object["y"])
    visible = raw_tiled_object["visible"]

    common_attributes = TiledObject(id=id_, coordinates=coordinates, visible=visible)

    # optional attributes
    if any([raw_tiled_object.get("width"), raw_tiled_object.get("height")]):
        # we have to check if either are truthy before we proceed to create Size
        _width = raw_tiled_object.get("width")
        if _width:
            width = _width
        else:
            width = 0

        _height = raw_tiled_object.get("height")
        if _height:
            height = _height
        else:
            height = 0

        common_attributes.size = Size(width, height)

    if raw_tiled_object.get("rotation"):
        common_attributes.rotation = raw_tiled_object["rotation"]

    if raw_tiled_object.get("opacity"):
        common_attributes.opacity = raw_tiled_object["opacity"]

    if raw_tiled_object.get("name"):
        common_attributes.name = raw_tiled_object["name"]

    if raw_tiled_object.get("type"):
        common_attributes.type = raw_tiled_object["type"]

    if raw_tiled_object.get("properties"):
        raise NotImplementedError

    if raw_tiled_object.get("template"):
        raise NotImplementedError

    return common_attributes


def _cast_ellipse(raw_tiled_object: RawTiledObject) -> Ellipse:
    """ Cast the raw_tiled_object to an Ellipse object.

    Args:
        raw_tiled_object: Raw Tiled object to be casted to an Ellipse

    Returns:
        Ellipse: The Ellipse object created from the raw_tiled_object
    """
    return Ellipse(**_get_common_attributes(raw_tiled_object).__dict__)


def _cast_rectangle(raw_tiled_object: RawTiledObject) -> Rectangle:
    """ Cast the raw_tiled_object to a Rectangle object.

    Args:
        raw_tiled_object: Raw Tiled object to be casted to a Rectangle

    Returns:
        Rectangle: The Rectangle object created from the raw_tiled_object
    """
    return Rectangle(**_get_common_attributes(raw_tiled_object).__dict__)


def _cast_point(raw_tiled_object: RawTiledObject) -> Point:
    """ Cast the raw_tiled_object to a Point object.

    Args:
        raw_tiled_object: Raw Tiled object to be casted to a Point

    Returns:
        Point: The Point object created from the raw_tiled_object
    """
    return Point(**_get_common_attributes(raw_tiled_object).__dict__)


def _cast_tile(raw_tiled_object: RawTiledObject) -> Tile:
    """ Cast the raw_tiled_object to a Tile object.

    Args:
        raw_tiled_object: Raw Tiled object to be casted to a Tile

    Returns:
        Tile: The Tile object created from the raw_tiled_object
    """
    gid = raw_tiled_object["gid"]

    return Tile(gid=gid, **_get_common_attributes(raw_tiled_object).__dict__)


def _cast_polygon(raw_tiled_object: RawTiledObject) -> Polygon:
    """ Cast the raw_tiled_object to a Polygon object.

    Args:
        raw_tiled_object: Raw Tiled object to be casted to a Polygon

    Returns:
        Polygon: The Polygon object created from the raw_tiled_object
    """
    polygon = []
    for point in raw_tiled_object["polygon"]:
        polygon.append(OrderedPair(point["x"], point["y"]))

    return Polygon(points=polygon, **_get_common_attributes(raw_tiled_object).__dict__)


def _cast_polyline(raw_tiled_object: RawTiledObject) -> Polyline:
    raise NotImplementedError


def _cast_text(raw_tiled_object: RawTiledObject) -> Text:
    raise NotImplementedError


def _get_tiled_object_caster(
    raw_tiled_object: RawTiledObject,
) -> Callable[[RawTiledObject], TiledObject]:
    """ Get the caster function for the raw tiled object.

    Args:
        raw_tiled_object: Raw Tiled object that is analysed to determine which caster
            to return.

    Returns:
        Callable[[RawTiledObject], TiledObject]: The caster function.
    """
    if raw_tiled_object.get("ellipse"):
        return _cast_ellipse

    if raw_tiled_object.get("point"):
        return _cast_point

    if raw_tiled_object.get("gid"):
        # Only Tile objects have the `gid` key (I think)
        return _cast_tile

    if raw_tiled_object.get("polygon"):
        return _cast_polygon

    if raw_tiled_object.get("polyline"):
        return _cast_polyline

    if raw_tiled_object.get("text"):
        return _cast_text

    return _cast_rectangle


def _cast_tiled_object(raw_tiled_object: RawTiledObject) -> TiledObject:
    """ Cast the raw tiled object into a pytiled_parser type

    Args:
        raw_tiled_object: Raw Tiled object that is to be cast.

    Returns:
        TiledObject: a properly typed Tiled object.
    """
    caster = _get_tiled_object_caster(raw_tiled_object)

    tiled_object = caster(raw_tiled_object)
    return tiled_object


def cast_tiled_objects(raw_tiled_objects: RawTiledObjects) -> List[TiledObject]:
    """Parses objects found in a 'objectgroup' element.

    Args:
        object_elements: List of object elements to be parsed.

    Returns:
        list: List of parsed tiled objects.
    """
    tiled_objects: List[TiledObject] = []

    for raw_tiled_object in raw_tiled_objects:
        tiled_objects.append(_cast_tiled_object(raw_tiled_object))

    return tiled_objects<|MERGE_RESOLUTION|>--- conflicted
+++ resolved
@@ -5,12 +5,8 @@
 import attr
 from typing_extensions import TypedDict
 
-<<<<<<< HEAD
 from .properties import Properties, RawProperties
-=======
 from .common_types import Color, OrderedPair, Size
-from .properties import Properties
->>>>>>> 441ac2e1
 from .template import Template
 
 
@@ -151,9 +147,6 @@
     """
 
     gid: int
-
-
-RawProperties = Dict[str, Union[str, float, bool]]
 
 
 class RawTiledObject(TypedDict):
